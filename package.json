{
  "name": "@georgecrawfordft/webdriverio",
  "description": "A nodejs bindings implementation for selenium 2.0/webdriver",
<<<<<<< HEAD
  "version": "4.0.0-3",
=======
  "version": "4.0.1",
>>>>>>> 24ba1129
  "homepage": "http://webdriver.io",
  "author": "Camilo Tapia <camilo.tapia@gmail.com>",
  "contributors": [
    "Christian Bromann <mail@christian-bromann.com>",
    "Camilo Tapia <camilo.tapia@gmail.com>",
    "Vincent Voyer <vincent@zeroload.net>",
    "George Crawford <george.crawford@ft.com>"
  ],
  "repository": {
    "type": "git",
    "url": "git://github.com/webdriverio/webdriverio.git"
  },
  "bugs": {
    "url": "https://github.com/webdriverio/webdriverio/issues"
  },
  "license": "MIT",
  "main": "./build/index.js",
  "bin": {
    "wdio": "bin/wdio"
  },
  "engines": {
    "node": ">= 0.12.0"
  },
  "scripts": {
    "build": "grunt build",
    "coverage": "grunt testcover --verbose",
    "prepublish": "npm prune && npm build",
    "test": "grunt test",
    "test-wdio": "grunt test:wdio",
    "test-unit": "grunt test:unit",
    "test-mobile": "grunt test:mobile",
    "test-desktop": "grunt test:desktop",
    "test-functional": "grunt test:functional",
    "test-multibrowser": "grunt test:multibrowser"
  },
  "dependencies": {
    "archiver": "~0.14.3",
    "babel-runtime": "^5.8.25",
    "css-parse": "~2.0.0",
    "css-value": "~0.0.1",
    "deepmerge": "~0.2.7",
    "ejs": "^2.3.1",
    "glob": "^5.0.10",
    "inquirer": "^0.8.5",
    "mkdirp": "^0.5.1",
    "npm-install-package": "^1.0.2",
    "optimist": "^0.6.1",
    "q": "~1.3.0",
    "request": "2.49.0",
    "rgb2hex": "~0.1.0",
    "supports-color": "^1.3.1",
    "url": "~0.10.3",
    "validator": "^4.5.0",
    "wdio-dot-reporter": "0.0.4",
    "wgxpath": "~1.0.0"
  },
  "devDependencies": {
    "babel": "^5.8.23",
    "babel-eslint": "^4.1.7",
    "chai": "^3.4.1",
    "chai-as-promised": "^5.1.0",
    "chai-string": "^1.1.4",
    "chai-things": "^0.2.0",
    "codeclimate-test-reporter": "^0.1.1",
    "coveralls": "~2.11.2",
    "eslint": "^1.4.1",
    "eslint-config-standard": "^4.4.0",
    "eslint-plugin-standard": "^1.3.0",
    "grunt": "^0.4.5",
    "grunt-babel": "^5.0.1",
    "grunt-cli": "^0.1.13",
    "grunt-contrib-clean": "^0.6.0",
    "grunt-contrib-connect": "^0.11.2",
    "grunt-contrib-copy": "^0.8.2",
    "grunt-contrib-watch": "^0.6.1",
    "grunt-eslint": "^17.1.0",
    "grunt-mocha-istanbul": "christian-bromann/grunt-mocha-istanbul",
    "grunt-mocha-test": "^0.12.7",
    "isparta": "^4.0.0",
    "istanbul": "^0.3.13",
    "load-grunt-tasks": "^3.2.0",
    "mocha": "^2.3.4",
    "nock": "^3.6.0",
    "saucelabs": "^1.0.1",
    "sinon": "^1.17.2",
    "wdio-mocha-framework": "^0.2.7"
  },
  "tags": [
    "web",
    "test",
    "selenium",
    "browser",
    "javascript"
  ],
  "keywords": [
    "webdriverio",
    "webdriver",
    "selenium",
    "appium",
    "saucelabs",
    "sauce",
    "labs",
    "mocha",
    "nodeUnit",
    "buster",
    "phantomjs",
    "chai",
    "vows",
    "jasmine",
    "assert",
    "cucumber",
    "testingbot"
  ]
}<|MERGE_RESOLUTION|>--- conflicted
+++ resolved
@@ -1,11 +1,7 @@
 {
   "name": "@georgecrawfordft/webdriverio",
   "description": "A nodejs bindings implementation for selenium 2.0/webdriver",
-<<<<<<< HEAD
-  "version": "4.0.0-3",
-=======
   "version": "4.0.1",
->>>>>>> 24ba1129
   "homepage": "http://webdriver.io",
   "author": "Camilo Tapia <camilo.tapia@gmail.com>",
   "contributors": [
